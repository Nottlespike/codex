--- conflicted
+++ resolved
@@ -124,10 +124,8 @@
                 "list_dir".to_string(),
                 "read_file".to_string(),
                 "test_sync_tool".to_string(),
-<<<<<<< HEAD
+                "test_sync_tool".to_string(),
                 "subsession".to_string(),
-=======
->>>>>>> f52320be
             ],
             supports_parallel_tool_calls: true,
         )
@@ -140,15 +138,12 @@
             reasoning_summary_format: ReasoningSummaryFormat::Experimental,
             base_instructions: GPT_5_CODEX_INSTRUCTIONS.to_string(),
             apply_patch_tool_type: Some(ApplyPatchToolType::Freeform),
-<<<<<<< HEAD
-            experimental_supported_tools: vec!["read_file".to_string(), "subsession".to_string()],
-=======
             experimental_supported_tools: vec![
                 "grep_files".to_string(),
                 "list_dir".to_string(),
                 "read_file".to_string(),
+                "subsession".to_string(),
             ],
->>>>>>> f52320be
             supports_parallel_tool_calls: true,
         )
 
