--- conflicted
+++ resolved
@@ -1,4 +1,3 @@
-<<<<<<< HEAD
 +++
 id = "31"
 title = "Display Remaining Context Percentage in codex-rs TUI"
@@ -12,16 +11,6 @@
 
 ## Goal
 Enhance the codex-rs TUI by adding a status indicator that displays the percentage of model context buffer remaining (e.g. "75% context left").  Update this indicator dynamically as the conversation progresses.
-=======
----
-id: 31
-title: Display Remaining Context Percentage in codex-rs TUI
-status: Done  # one of: Not started, Started, Needs manual review, Done, Cancelled
-dependencies: "03,06,08,13,15,32,18,19,22,23"
-summary: Show a live "x% context left" indicator in the TUI (Rust) to inform users of remaining model context buffer.
-goal: |
-  Enhance the codex-rs TUI by adding a status indicator that displays the percentage of model context buffer remaining (e.g. "75% context left").  Update this indicator dynamically as the conversation progresses.
->>>>>>> 90fa512e
 
 ## Acceptance Criteria
 
