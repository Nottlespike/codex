//! Session-wide mutable state.

use codex_git_tooling::GhostCommit;
use codex_protocol::models::ResponseItem;

use crate::conversation_history::ConversationHistory;
use crate::protocol::RateLimitSnapshot;
use crate::protocol::TokenUsage;
use crate::protocol::TokenUsageInfo;

/// Persistent, session-scoped state previously stored directly on `Session`.
#[derive(Default)]
pub(crate) struct SessionState {
    pub(crate) history: ConversationHistory,
    pub(crate) token_info: Option<TokenUsageInfo>,
    pub(crate) latest_rate_limits: Option<RateLimitSnapshot>,
    /// Core-managed undo snapshots for `/undo` (ring buffer; bounded for memory control).
    pub(crate) undo_snapshots: Vec<GhostCommit>,
    pub(crate) undo_snapshots_disabled: bool,
}

impl SessionState {
    /// Create a new session state mirroring previous `State::default()` semantics.
    pub(crate) fn new() -> Self {
        Self {
            history: ConversationHistory::new(),
            undo_snapshots: Vec::new(),
            undo_snapshots_disabled: false,
            ..Default::default()
        }
    }

    // History helpers
    pub(crate) fn record_items<I>(&mut self, items: I)
    where
        I: IntoIterator,
        I::Item: std::ops::Deref<Target = ResponseItem>,
    {
        self.history.record_items(items)
    }

    pub(crate) fn history_snapshot(&self) -> Vec<ResponseItem> {
        self.history.contents()
    }

    pub(crate) fn replace_history(&mut self, items: Vec<ResponseItem>) {
        self.history.replace(items);
    }

    // Token/rate limit helpers
    pub(crate) fn update_token_info_from_usage(
        &mut self,
        usage: &TokenUsage,
        model_context_window: Option<u64>,
    ) {
        self.token_info = TokenUsageInfo::new_or_append(
            &self.token_info,
            &Some(usage.clone()),
            model_context_window,
        );
    }

    pub(crate) fn set_rate_limits(&mut self, snapshot: RateLimitSnapshot) {
        self.latest_rate_limits = Some(snapshot);
    }

    pub(crate) fn token_info_and_rate_limits(
        &self,
    ) -> (Option<TokenUsageInfo>, Option<RateLimitSnapshot>) {
        (self.token_info.clone(), self.latest_rate_limits.clone())
    }

<<<<<<< HEAD
    // Undo snapshot ring helpers
    pub(crate) fn push_undo_snapshot(&mut self, gc: GhostCommit) {
        const MAX_TRACKED_GHOST_COMMITS: usize = 20;
        self.undo_snapshots.push(gc);
        if self.undo_snapshots.len() > MAX_TRACKED_GHOST_COMMITS {
            self.undo_snapshots.remove(0);
        }
    }

    pub(crate) fn pop_undo_snapshot(&mut self) -> Option<GhostCommit> {
        self.undo_snapshots.pop()
    }

    pub(crate) fn push_back_undo_snapshot(&mut self, gc: GhostCommit) {
        self.undo_snapshots.push(gc);
    }

=======
    pub(crate) fn set_token_usage_full(&mut self, context_window: u64) {
        match &mut self.token_info {
            Some(info) => info.fill_to_context_window(context_window),
            None => {
                self.token_info = Some(TokenUsageInfo::full_context_window(context_window));
            }
        }
    }

>>>>>>> 961ed319
    // Pending input/approval moved to TurnState.
}<|MERGE_RESOLUTION|>--- conflicted
+++ resolved
@@ -70,7 +70,6 @@
         (self.token_info.clone(), self.latest_rate_limits.clone())
     }
 
-<<<<<<< HEAD
     // Undo snapshot ring helpers
     pub(crate) fn push_undo_snapshot(&mut self, gc: GhostCommit) {
         const MAX_TRACKED_GHOST_COMMITS: usize = 20;
@@ -88,7 +87,6 @@
         self.undo_snapshots.push(gc);
     }
 
-=======
     pub(crate) fn set_token_usage_full(&mut self, context_window: u64) {
         match &mut self.token_info {
             Some(info) => info.fill_to_context_window(context_window),
@@ -98,6 +96,5 @@
         }
     }
 
->>>>>>> 961ed319
     // Pending input/approval moved to TurnState.
 }