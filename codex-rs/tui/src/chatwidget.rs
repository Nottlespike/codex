use std::collections::HashMap;
use std::path::PathBuf;
use std::sync::Arc;
use std::time::Duration;

use codex_core::codex_wrapper::CodexConversation;
use codex_core::codex_wrapper::init_codex;
use codex_core::config::Config;
use codex_core::protocol::AgentMessageDeltaEvent;
use codex_core::protocol::AgentMessageEvent;
use codex_core::protocol::AgentReasoningDeltaEvent;
use codex_core::protocol::AgentReasoningEvent;
use codex_core::protocol::ApplyPatchApprovalRequestEvent;
use codex_core::protocol::ErrorEvent;
use codex_core::protocol::Event;
use codex_core::protocol::EventMsg;
use codex_core::protocol::ExecApprovalRequestEvent;
use codex_core::protocol::ExecCommandBeginEvent;
use codex_core::protocol::ExecCommandEndEvent;
use codex_core::protocol::InputItem;
use codex_core::protocol::McpToolCallBeginEvent;
use codex_core::protocol::McpToolCallEndEvent;
use codex_core::protocol::Op;
use codex_core::protocol::PatchApplyBeginEvent;
use codex_core::protocol::TaskCompleteEvent;
use codex_core::protocol::TokenUsage;
use crossterm::event::KeyEvent;
use crossterm::event::KeyEventKind;
use ratatui::buffer::Buffer;
use ratatui::layout::Rect;
use ratatui::widgets::Widget;
use ratatui::widgets::WidgetRef;
use tokio::sync::mpsc::UnboundedSender;
use tokio::sync::mpsc::unbounded_channel;

use crate::app_event::AppEvent;
use crate::app_event_sender::AppEventSender;
use crate::bottom_pane::BottomPane;
use crate::bottom_pane::BottomPaneParams;
use crate::bottom_pane::CancellationEvent;
use crate::bottom_pane::InputResult;
use crate::exec_command::strip_bash_lc_and_escape;
use crate::history_cell::CommandOutput;
use crate::history_cell::HistoryCell;
use crate::history_cell::PatchEventType;
use crate::user_approval_widget::ApprovalRequest;
use codex_file_search::FileMatch;

struct RunningCommand {
    command: Vec<String>,
    #[allow(dead_code)]
    cwd: PathBuf,
}

pub(crate) struct ChatWidget<'a> {
    app_event_tx: AppEventSender,
    codex_op_tx: UnboundedSender<Op>,
    bottom_pane: BottomPane<'a>,
    config: Config,
    initial_user_message: Option<UserMessage>,
    token_usage: TokenUsage,
    reasoning_buffer: String,
    // Buffer for streaming assistant answer text; we do not surface partial
    // We wait for the final AgentMessage event and then emit the full text
    // at once into scrollback so the history contains a single message.
    answer_buffer: String,
    running_commands: HashMap<String, RunningCommand>,
}

struct UserMessage {
    text: String,
    image_paths: Vec<PathBuf>,
}

impl From<String> for UserMessage {
    fn from(text: String) -> Self {
        Self {
            text,
            image_paths: Vec::new(),
        }
    }
}

fn create_initial_user_message(text: String, image_paths: Vec<PathBuf>) -> Option<UserMessage> {
    if text.is_empty() && image_paths.is_empty() {
        None
    } else {
        Some(UserMessage { text, image_paths })
    }
}

impl ChatWidget<'_> {
    pub(crate) fn new(
        config: Config,
        app_event_tx: AppEventSender,
        initial_prompt: Option<String>,
        initial_images: Vec<PathBuf>,
        enhanced_keys_supported: bool,
    ) -> Self {
        let (codex_op_tx, mut codex_op_rx) = unbounded_channel::<Op>();

        let app_event_tx_clone = app_event_tx.clone();
        // Create the Codex asynchronously so the UI loads as quickly as possible.
        let config_for_agent_loop = config.clone();
        tokio::spawn(async move {
            let CodexConversation {
                codex,
                session_configured,
                ..
            } = match init_codex(config_for_agent_loop).await {
                Ok(vals) => vals,
                Err(e) => {
                    // TODO: surface this error to the user.
                    tracing::error!("failed to initialize codex: {e}");
                    return;
                }
            };

            // Forward the captured `SessionInitialized` event that was consumed
            // inside `init_codex()` so it can be rendered in the UI.
            app_event_tx_clone.send(AppEvent::CodexEvent(session_configured.clone()));
            let codex = Arc::new(codex);
            let codex_clone = codex.clone();
            tokio::spawn(async move {
                while let Some(op) = codex_op_rx.recv().await {
                    let id = codex_clone.submit(op).await;
                    if let Err(e) = id {
                        tracing::error!("failed to submit op: {e}");
                    }
                }
            });

            while let Ok(event) = codex.next_event().await {
                app_event_tx_clone.send(AppEvent::CodexEvent(event));
            }
        });

        Self {
            app_event_tx: app_event_tx.clone(),
            codex_op_tx,
            bottom_pane: BottomPane::new(BottomPaneParams {
                app_event_tx,
                has_input_focus: true,
                enhanced_keys_supported,
            }),
            config,
            initial_user_message: create_initial_user_message(
                initial_prompt.unwrap_or_default(),
                initial_images,
            ),
            token_usage: TokenUsage::default(),
            reasoning_buffer: String::new(),
            answer_buffer: String::new(),
            running_commands: HashMap::new(),
        }
    }

    pub fn desired_height(&self, width: u16) -> u16 {
        self.bottom_pane.desired_height(width)
    }

    pub(crate) fn handle_key_event(&mut self, key_event: KeyEvent) {
        if key_event.kind == KeyEventKind::Press {
            self.bottom_pane.clear_ctrl_c_quit_hint();
        }

        match self.bottom_pane.handle_key_event(key_event) {
            InputResult::Submitted(text) => {
                let images = self.bottom_pane.take_recent_submission_images();
                self.submit_user_message(UserMessage {
                    text: text.into(),
                    image_paths: images,
                });
            }
            InputResult::None => {}
        }
    }

    pub(crate) fn attach_image(
        &mut self,
        path: std::path::PathBuf,
        width: u32,
        height: u32,
        format_label: &str,
    ) {
        tracing::info!(
            "attach_image path={:?} width={} height={} format={}",
            path,
            width,
            height,
            format_label
        );
        // Forward to bottom pane; width/height/format currently only affect placeholder text.
        let _ = (width, height, format_label); // reserved for future use (e.g., status flash)
        self.bottom_pane
            .attach_image(path.clone(), width, height, format_label);
        // Surface a quick background event so user sees confirmation.
        self.conversation_history.add_background_event(format!(
            "[image copied] {}x{} {}",
            width, height, format_label
        ));
        self.emit_last_history_entry();
        self.request_redraw();
    }

    pub(crate) fn handle_paste(&mut self, text: String) {
        self.bottom_pane.handle_paste(text);
    }

    fn add_to_history(&mut self, cell: HistoryCell) {
        self.app_event_tx
            .send(AppEvent::InsertHistory(cell.plain_lines()));
    }

    fn submit_user_message(&mut self, user_message: UserMessage) {
        let UserMessage { text, image_paths } = user_message;
        let mut items: Vec<InputItem> = Vec::new();

        if !text.is_empty() {
            items.push(InputItem::Text { text: text.clone() });
        }

        for path in image_paths {
            items.push(InputItem::LocalImage { path });
        }

        if items.is_empty() {
            return;
        }

        self.codex_op_tx
            .send(Op::UserInput { items })
            .unwrap_or_else(|e| {
                tracing::error!("failed to send message: {e}");
            });

        // Persist the text to cross-session message history.
        if !text.is_empty() {
            self.codex_op_tx
                .send(Op::AddToHistory { text: text.clone() })
                .unwrap_or_else(|e| {
                    tracing::error!("failed to send AddHistory op: {e}");
                });
        }

        // Only show text portion in conversation history for now.
        if !text.is_empty() {
            self.add_to_history(HistoryCell::new_user_prompt(text.clone()));
        }
    }

    pub(crate) fn handle_codex_event(&mut self, event: Event) {
        let Event { id, msg } = event;
        match msg {
            EventMsg::SessionConfigured(event) => {
                self.bottom_pane
                    .set_history_metadata(event.history_log_id, event.history_entry_count);
                // Record session information at the top of the conversation.
                self.add_to_history(HistoryCell::new_session_info(&self.config, event, true));

                if let Some(user_message) = self.initial_user_message.take() {
                    // If the user provided an initial message, add it to the
                    // conversation history.
                    self.submit_user_message(user_message);
                }

                self.request_redraw();
            }
            EventMsg::AgentMessage(AgentMessageEvent { message }) => {
                // Final assistant answer. Prefer the fully provided message
                // from the event; if it is empty fall back to any accumulated
                // delta buffer (some providers may only stream deltas and send
                // an empty final message).
                let full = if message.is_empty() {
                    std::mem::take(&mut self.answer_buffer)
                } else {
                    self.answer_buffer.clear();
                    message
                };
                if !full.is_empty() {
                    self.add_to_history(HistoryCell::new_agent_message(&self.config, full));
                }
                self.request_redraw();
            }
            EventMsg::AgentMessageDelta(AgentMessageDeltaEvent { delta }) => {
                // Buffer only – do not emit partial lines. This avoids cases
                // where long responses appear truncated if the terminal
                // wrapped early. The full message is emitted on
                // AgentMessage.
                self.answer_buffer.push_str(&delta);
            }
            EventMsg::AgentReasoningDelta(AgentReasoningDeltaEvent { delta }) => {
                // Buffer only – disable incremental reasoning streaming so we
                // avoid truncated intermediate lines. Full text emitted on
                // AgentReasoning.
                self.reasoning_buffer.push_str(&delta);
            }
            EventMsg::AgentReasoning(AgentReasoningEvent { text }) => {
                // Emit full reasoning text once. Some providers might send
                // final event with empty text if only deltas were used.
                let full = if text.is_empty() {
                    std::mem::take(&mut self.reasoning_buffer)
                } else {
                    self.reasoning_buffer.clear();
                    text
                };
                if !full.is_empty() {
                    self.add_to_history(HistoryCell::new_agent_reasoning(&self.config, full));
                }
                self.request_redraw();
            }
            EventMsg::TaskStarted => {
                self.bottom_pane.clear_ctrl_c_quit_hint();
                self.bottom_pane.set_task_running(true);
                self.request_redraw();
            }
            EventMsg::TaskComplete(TaskCompleteEvent {
                last_agent_message: _,
            }) => {
                self.bottom_pane.set_task_running(false);
                self.request_redraw();
            }
            EventMsg::TokenCount(token_usage) => {
                self.token_usage = add_token_usage(&self.token_usage, &token_usage);
                self.bottom_pane
                    .set_token_usage(self.token_usage.clone(), self.config.model_context_window);
            }
            EventMsg::Error(ErrorEvent { message }) => {
                self.add_to_history(HistoryCell::new_error_event(message.clone()));
                self.bottom_pane.set_task_running(false);
            }
            EventMsg::PlanUpdate(update) => {
                self.add_to_history(HistoryCell::new_plan_update(update));
                self.request_redraw();
            }
            EventMsg::ExecApprovalRequest(ExecApprovalRequestEvent {
                call_id: _,
                command,
                cwd,
                reason,
            }) => {
                // Print the command to the history so it is visible in the
                // transcript *before* the modal asks for approval.
                let cmdline = strip_bash_lc_and_escape(&command);
                let text = format!(
                    "command requires approval:\n$ {cmdline}{reason}",
                    reason = reason
                        .as_ref()
                        .map(|r| format!("\n{r}"))
                        .unwrap_or_default()
                );
                self.add_to_history(HistoryCell::new_background_event(text));

                let request = ApprovalRequest::Exec {
                    id,
                    command,
                    cwd,
                    reason,
                };
                self.bottom_pane.push_approval_request(request);
                self.request_redraw();
            }
            EventMsg::ApplyPatchApprovalRequest(ApplyPatchApprovalRequestEvent {
                call_id: _,
                changes,
                reason,
                grant_root,
            }) => {
                // ------------------------------------------------------------------
                // Before we even prompt the user for approval we surface the patch
                // summary in the main conversation so that the dialog appears in a
                // sensible chronological order:
                //   (1) codex → proposes patch (HistoryCell::PendingPatch)
                //   (2) UI → asks for approval (BottomPane)
                // This mirrors how command execution is shown (command begins →
                // approval dialog) and avoids surprising the user with a modal
                // prompt before they have seen *what* is being requested.
                // ------------------------------------------------------------------

                self.add_to_history(HistoryCell::new_patch_event(
                    PatchEventType::ApprovalRequest,
                    changes,
                ));

                // Now surface the approval request in the BottomPane as before.
                let request = ApprovalRequest::ApplyPatch {
                    id,
                    reason,
                    grant_root,
                };
                self.bottom_pane.push_approval_request(request);
                self.request_redraw();
            }
            EventMsg::ExecCommandBegin(ExecCommandBeginEvent {
                call_id,
                command,
                cwd,
            }) => {
                self.running_commands.insert(
                    call_id,
                    RunningCommand {
                        command: command.clone(),
                        cwd: cwd.clone(),
                    },
                );
                self.add_to_history(HistoryCell::new_active_exec_command(command));
            }
            EventMsg::PatchApplyBegin(PatchApplyBeginEvent {
                call_id: _,
                auto_approved,
                changes,
            }) => {
                // Even when a patch is auto‑approved we still display the
                // summary so the user can follow along.
                self.add_to_history(HistoryCell::new_patch_event(
                    PatchEventType::ApplyBegin { auto_approved },
                    changes,
                ));
            }
            EventMsg::ExecCommandEnd(ExecCommandEndEvent {
                call_id,
                exit_code,
                stdout,
                stderr,
            }) => {
                let cmd = self.running_commands.remove(&call_id);
                self.add_to_history(HistoryCell::new_completed_exec_command(
                    cmd.map(|cmd| cmd.command).unwrap_or_else(|| vec![call_id]),
                    CommandOutput {
                        exit_code,
                        stdout,
                        stderr,
                        duration: Duration::from_secs(0),
                    },
                ));
            }
            EventMsg::McpToolCallBegin(McpToolCallBeginEvent {
                call_id: _,
                invocation,
            }) => {
                self.add_to_history(HistoryCell::new_active_mcp_tool_call(invocation));
            }
            EventMsg::McpToolCallEnd(McpToolCallEndEvent {
                call_id: _,
                duration,
                invocation,
                result,
            }) => {
                self.add_to_history(HistoryCell::new_completed_mcp_tool_call(
                    80,
                    invocation,
                    duration,
                    result
                        .as_ref()
                        .map(|r| r.is_error.unwrap_or(false))
                        .unwrap_or(false),
                    result,
                ));
            }
            EventMsg::GetHistoryEntryResponse(event) => {
                let codex_core::protocol::GetHistoryEntryResponseEvent {
                    offset,
                    log_id,
                    entry,
                } = event;

                // Inform bottom pane / composer.
                self.bottom_pane
                    .on_history_entry_response(log_id, offset, entry.map(|e| e.text));
            }
            EventMsg::ShutdownComplete => {
                self.app_event_tx.send(AppEvent::ExitRequest);
            }
            event => {
                self.add_to_history(HistoryCell::new_background_event(format!("{event:?}")));
            }
        }
    }

    /// Update the live log preview while a task is running.
    pub(crate) fn update_latest_log(&mut self, line: String) {
        // Forward only if we are currently showing the status indicator.
        self.bottom_pane.update_status_text(line);
    }

    fn request_redraw(&mut self) {
        self.app_event_tx.send(AppEvent::RequestRedraw);
    }

    pub(crate) fn add_diff_output(&mut self, diff_output: String) {
        self.add_to_history(HistoryCell::new_diff_output(diff_output.clone()));
    }

    /// Forward file-search results to the bottom pane.
    pub(crate) fn apply_file_search_result(&mut self, query: String, matches: Vec<FileMatch>) {
        self.bottom_pane.on_file_search_result(query, matches);
    }

    /// Handle Ctrl-C key press.
    /// Returns CancellationEvent::Handled if the event was consumed by the UI, or
    /// CancellationEvent::Ignored if the caller should handle it (e.g. exit).
    pub(crate) fn on_ctrl_c(&mut self) -> CancellationEvent {
        match self.bottom_pane.on_ctrl_c() {
            CancellationEvent::Handled => return CancellationEvent::Handled,
            CancellationEvent::Ignored => {}
        }
        if self.bottom_pane.is_task_running() {
            self.bottom_pane.clear_ctrl_c_quit_hint();
            self.submit_op(Op::Interrupt);
            self.answer_buffer.clear();
            self.reasoning_buffer.clear();
            CancellationEvent::Ignored
        } else if self.bottom_pane.ctrl_c_quit_hint_visible() {
            self.submit_op(Op::Shutdown);
            CancellationEvent::Handled
        } else {
            self.bottom_pane.show_ctrl_c_quit_hint();
            CancellationEvent::Ignored
        }
    }

    pub(crate) fn composer_is_empty(&self) -> bool {
        self.bottom_pane.composer_is_empty()
    }

    /// Forward an `Op` directly to codex.
    pub(crate) fn submit_op(&self, op: Op) {
        if let Err(e) = self.codex_op_tx.send(op) {
            tracing::error!("failed to submit op: {e}");
        }
    }

    pub(crate) fn token_usage(&self) -> &TokenUsage {
        &self.token_usage
    }

<<<<<<< HEAD
    pub(crate) fn add_background_event(&mut self, msg: String) {
        self.conversation_history.add_background_event(msg);
        self.emit_last_history_entry();
        self.request_redraw();
=======
    pub(crate) fn clear_token_usage(&mut self) {
        self.token_usage = TokenUsage::default();
        self.bottom_pane
            .set_token_usage(self.token_usage.clone(), self.config.model_context_window);
>>>>>>> f918198b
    }
}

impl WidgetRef for &ChatWidget<'_> {
    fn render_ref(&self, area: Rect, buf: &mut Buffer) {
        // In the hybrid inline viewport mode we only draw the interactive
        // bottom pane; history entries are injected directly into scrollback
        // via `Terminal::insert_before`.
        (&self.bottom_pane).render(area, buf);
    }
}

fn add_token_usage(current_usage: &TokenUsage, new_usage: &TokenUsage) -> TokenUsage {
    let cached_input_tokens = match (
        current_usage.cached_input_tokens,
        new_usage.cached_input_tokens,
    ) {
        (Some(current), Some(new)) => Some(current + new),
        (Some(current), None) => Some(current),
        (None, Some(new)) => Some(new),
        (None, None) => None,
    };
    let reasoning_output_tokens = match (
        current_usage.reasoning_output_tokens,
        new_usage.reasoning_output_tokens,
    ) {
        (Some(current), Some(new)) => Some(current + new),
        (Some(current), None) => Some(current),
        (None, Some(new)) => Some(new),
        (None, None) => None,
    };
    TokenUsage {
        input_tokens: current_usage.input_tokens + new_usage.input_tokens,
        cached_input_tokens,
        output_tokens: current_usage.output_tokens + new_usage.output_tokens,
        reasoning_output_tokens,
        total_tokens: current_usage.total_tokens + new_usage.total_tokens,
    }
}<|MERGE_RESOLUTION|>--- conflicted
+++ resolved
@@ -534,17 +534,16 @@
         &self.token_usage
     }
 
-<<<<<<< HEAD
     pub(crate) fn add_background_event(&mut self, msg: String) {
         self.conversation_history.add_background_event(msg);
         self.emit_last_history_entry();
         self.request_redraw();
-=======
+    }
+
     pub(crate) fn clear_token_usage(&mut self) {
         self.token_usage = TokenUsage::default();
         self.bottom_pane
             .set_token_usage(self.token_usage.clone(), self.config.model_context_window);
->>>>>>> f918198b
     }
 }
 
