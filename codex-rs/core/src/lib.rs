//! Root of the `codex-core` library.

// Prevent accidental direct writes to stdout/stderr in library code. All
// user-visible output must go through the appropriate abstraction (e.g.,
// the TUI or the tracing stack).
#![deny(clippy::print_stdout, clippy::print_stderr)]

mod apply_patch;
pub mod auth;
mod bash;
mod chat_completions;
mod client;
mod client_common;
pub mod codex;
mod codex_conversation;
pub mod token_data;
pub use codex_conversation::CodexConversation;
pub mod config;
pub mod config_profile;
pub mod config_types;
mod conversation_history;
pub mod custom_prompts;
mod environment_context;
pub mod error;
pub mod exec;
mod exec_command;
pub mod exec_env;
mod flags;
pub mod git_info;
mod is_safe_command;
pub mod landlock;
mod mcp_connection_manager;
mod mcp_tool_call;
mod message_history;
mod model_provider_info;
pub mod parse_command;
pub use model_provider_info::BUILT_IN_OSS_MODEL_PROVIDER_ID;
pub use model_provider_info::ModelProviderInfo;
pub use model_provider_info::WireApi;
pub use model_provider_info::built_in_model_providers;
pub use model_provider_info::create_oss_provider_with_base_url;
mod conversation_manager;
pub use conversation_manager::ConversationManager;
pub use conversation_manager::NewConversation;
<<<<<<< HEAD
mod config_edit_tool;
=======
// Re-export common auth types for workspace consumers
pub use auth::AuthManager;
pub use auth::CodexAuth;
pub mod default_client;
>>>>>>> 0e827b65
pub mod model_family;
mod openai_model_info;
mod openai_tools;
pub mod plan_tool;
pub mod project_doc;
mod rollout;
pub(crate) mod safety;
pub mod seatbelt;
pub mod shell;
pub mod spawn;
pub mod terminal;
mod tool_apply_patch;
pub mod turn_diff_tracker;
pub use rollout::list::ConversationsPage;
mod user_notification;
pub mod util;
pub use apply_patch::CODEX_APPLY_PATCH_ARG1;
pub use safety::get_platform_sandbox;
// Re-export the protocol types from the standalone `codex-protocol` crate so existing
// `codex_core::protocol::...` references continue to work across the workspace.
pub use codex_protocol::protocol;
// Re-export protocol config enums to ensure call sites can use the same types
// as those in the protocol crate when constructing protocol messages.
pub use codex_protocol::config_types as protocol_config_types;

pub use client::ModelClient;
pub use client_common::Prompt;
pub use client_common::ResponseEvent;
pub use client_common::ResponseStream;
pub use codex_protocol::models::ContentItem;
pub use codex_protocol::models::LocalShellAction;
pub use codex_protocol::models::LocalShellExecAction;
pub use codex_protocol::models::LocalShellStatus;
pub use codex_protocol::models::ReasoningItemContent;
pub use codex_protocol::models::ResponseItem;<|MERGE_RESOLUTION|>--- conflicted
+++ resolved
@@ -42,14 +42,11 @@
 mod conversation_manager;
 pub use conversation_manager::ConversationManager;
 pub use conversation_manager::NewConversation;
-<<<<<<< HEAD
 mod config_edit_tool;
-=======
 // Re-export common auth types for workspace consumers
 pub use auth::AuthManager;
 pub use auth::CodexAuth;
 pub mod default_client;
->>>>>>> 0e827b65
 pub mod model_family;
 mod openai_model_info;
 mod openai_tools;
