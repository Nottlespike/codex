--- conflicted
+++ resolved
@@ -1817,53 +1817,8 @@
             o3_profile_overrides,
             fixture.codex_home(),
         )?;
-<<<<<<< HEAD
-        let expected_o3_profile_config = Config {
-            model: "o3".to_string(),
-            review_model: OPENAI_DEFAULT_REVIEW_MODEL.to_string(),
-            model_family: find_family_for_model("o3").expect("known model slug"),
-            model_context_window: Some(200_000),
-            model_max_output_tokens: Some(100_000),
-            model_auto_compact_token_limit: None,
-            model_provider_id: "openai".to_string(),
-            model_provider: fixture.openai_provider.clone(),
-            approval_policy: AskForApproval::Never,
-            sandbox_policy: SandboxPolicy::new_read_only_policy(),
-            shell_environment_policy: ShellEnvironmentPolicy::default(),
-            user_instructions: None,
-            notify: None,
-            cwd: fixture.cwd(),
-            mcp_servers: HashMap::new(),
-            model_providers: o3_profile_config.model_providers.clone(),
-            project_doc_max_bytes: PROJECT_DOC_MAX_BYTES,
-            codex_home: fixture.codex_home(),
-            history: History::default(),
-            file_opener: UriBasedFileOpener::VsCode,
-            codex_linux_sandbox_exe: None,
-            hide_agent_reasoning: false,
-            show_raw_agent_reasoning: false,
-            model_reasoning_effort: Some(ReasoningEffort::High),
-            model_reasoning_summary: ReasoningSummary::Detailed,
-            model_verbosity: None,
-            chatgpt_base_url: "https://chatgpt.com/backend-api/".to_string(),
-            base_instructions: None,
-            include_plan_tool: false,
-            include_apply_patch_tool: false,
-            tools_web_search_request: false,
-            use_experimental_streamable_shell_tool: false,
-            use_experimental_unified_exec_tool: false,
-            use_experimental_use_rmcp_client: false,
-            include_view_image_tool: true,
-            enable_parallel_read_only_tools: false,
-            active_profile: Some("o3".to_string()),
-            disable_paste_burst: false,
-            tui_notifications: Default::default(),
-            otel: OtelConfig::default(),
-        };
-        assert_eq!(expected_o3_profile_config, o3_profile_config);
-=======
         assert_eq!(
-            Config {
+            Config { // todo
                 model: "o3".to_string(),
                 review_model: OPENAI_DEFAULT_REVIEW_MODEL.to_string(),
                 model_family: find_family_for_model("o3").expect("known model slug"),
@@ -1900,6 +1855,7 @@
                 use_experimental_unified_exec_tool: false,
                 use_experimental_use_rmcp_client: false,
                 include_view_image_tool: true,
+                enable_parallel_read_only_tools: false,
                 active_profile: Some("o3".to_string()),
                 disable_paste_burst: false,
                 tui_notifications: Default::default(),
@@ -1907,7 +1863,6 @@
             },
             o3_profile_config
         );
->>>>>>> 33d3ecbc
         Ok(())
     }
 
